import numpy as np
import pytest
from pathlib import Path
import pandas as pd
from numpy import dtype
import pyarrow as pa

from mokapot.tabular_data import (
    TabularDataReader,
    CSVFileReader,
    ParquetFileReader,
    DataFrameReader,
    ColumnMappedReader,
    CSVFileWriter,
    auto_finalize,
)


def test_from_path(tmp_path):
    reader = TabularDataReader.from_path(Path(tmp_path, "test.csv"))
    assert isinstance(reader, CSVFileReader)

    reader = TabularDataReader.from_path(Path(tmp_path, "test.parquet"))
    assert isinstance(reader, ParquetFileReader)

    with pytest.warns(UserWarning):
        reader = TabularDataReader.from_path(Path(tmp_path, "test.blah"))
    assert isinstance(reader, CSVFileReader)


@pytest.mark.filterwarnings("ignore::pandas.errors.ParserWarning")
def test_csv_file_reader():
    # Note: this pin file is kinda "non-standard" which is why I put the
    # filterwarnings decorator before the test function

    path = Path("data", "phospho_rep1.pin")
    reader = TabularDataReader.from_path(path)
    names = reader.get_column_names()
    types = reader.get_column_types()
    column_to_types = dict(zip(names, types))

    expected_column_to_types = {
        "SpecId": dtype("O"),
        "Label": dtype("int64"),
        "ScanNr": dtype("int64"),
        "ExpMass": dtype("float64"),
        "CalcMass": dtype("float64"),
        "lnrSp": dtype("float64"),
        "deltLCn": dtype("float64"),
        "deltCn": dtype("float64"),
        "Sp": dtype("float64"),
        "IonFrac": dtype("float64"),
        "RefactoredXCorr": dtype("float64"),
        "NegLog10PValue": dtype("float64"),
        "NegLog10ResEvPValue": dtype("float64"),
        "NegLog10CombinePValue": dtype("float64"),
        "PepLen": dtype("int64"),
        "Charge1": dtype("int64"),
        "Charge2": dtype("int64"),
        "Charge3": dtype("int64"),
        "Charge4": dtype("int64"),
        "Charge5": dtype("int64"),
        "enzN": dtype("int64"),
        "enzC": dtype("int64"),
        "enzInt": dtype("int64"),
        "lnNumDSP": dtype("float64"),
        "dM": dtype("float64"),
        "absdM": dtype("float64"),
        "Peptide": dtype("O"),
        "Proteins": dtype("O"),
    }

    for name, type in expected_column_to_types.items():
        assert column_to_types[name] == type

    df = reader.read(["ScanNr", "SpecId"])
    assert df.columns.tolist() == ["ScanNr", "SpecId"]
    assert len(df) == 55398

    chunk_iterator = reader.get_chunked_data_iterator(
        chunk_size=20000, columns=["ScanNr", "SpecId"]
    )
    chunks = [chunk for chunk in chunk_iterator]
    sizes = [len(chunk) for chunk in chunks]
    assert sizes == [20000, 20000, 15398]


def test_parquet_file_reader():
    path = Path("data", "10k_psms_test.parquet")
    reader = TabularDataReader.from_path(path)
    names = reader.get_column_names()
    types = reader.get_column_types()
    column_to_types = dict(zip(names, types))

    expected_column_to_types = {
        "SpecId": pa.int64(),
        "Label": pa.int64(),
        "ScanNr": pa.int64(),
        "ExpMass": pa.float64(),
        "Mass": pa.float64(),
        "MS8_feature_5": pa.int64(),
        "missedCleavages": pa.int64(),
        "MS8_feature_7": pa.float64(),
        "MS8_feature_13": pa.float64(),
        "MS8_feature_20": pa.float64(),
        "MS8_feature_21": pa.float64(),
        "MS8_feature_22": pa.float64(),
        "MS8_feature_24": pa.int64(),
        "MS8_feature_29": pa.float64(),
        "MS8_feature_30": pa.float64(),
        "MS8_feature_32": pa.float64(),
        "Peptide": pa.string(),
        "Proteins": pa.string(),
    }

    for name, type in expected_column_to_types.items():
        assert column_to_types[name] == type

    df = reader.read(["ScanNr", "SpecId"])
    assert df.columns.tolist() == ["ScanNr", "SpecId"]
    assert len(df) == 10000

    chunk_iterator = reader.get_chunked_data_iterator(
        chunk_size=3300, columns=["ScanNr", "SpecId"]
    )
    chunks = [chunk for chunk in chunk_iterator]
    sizes = [len(chunk) for chunk in chunks]
    assert sizes == [3300, 3300, 3300, 100]


def test_dataframe_reader(psm_df_6):
    reader = DataFrameReader(psm_df_6)
    names = reader.get_column_names()
    types = reader.get_column_types()
    column_to_types = dict(zip(names, types))

    expected_column_to_types = {
        "target": dtype("bool"),
        "spectrum": dtype("int64"),
        "peptide": dtype("O"),
        "protein": dtype("O"),
        "feature_1": dtype("int64"),
        "feature_2": dtype("int64"),
    }

    for name, type in expected_column_to_types.items():
        assert column_to_types[name] == type

    assert len(reader.read()) == 6
    chunk_iterator = reader.get_chunked_data_iterator(
        chunk_size=4, columns=["peptide"]
    )
    chunks = [chunk for chunk in chunk_iterator]
    sizes = [len(chunk) for chunk in chunks]
    assert sizes == [4, 2]
    pd.testing.assert_frame_equal(
        chunks[0], pd.DataFrame({"peptide": ["a", "b", "a", "c"]})
    )
    pd.testing.assert_frame_equal(
        chunks[1], pd.DataFrame({"peptide": ["d", "e"]}, index=[4, 5])
    )

    assert reader.read(["feature_1", "spectrum"]).columns.tolist() == [
        "feature_1",
        "spectrum",
    ]

    # Test whether we can create a reader from a Series
    reader = DataFrameReader.from_series(
        pd.Series(data=[1, 2, 3], name="test")
    )
    pd.testing.assert_frame_equal(
        reader.read(), pd.DataFrame({"test": [1, 2, 3]})
    )

    reader = DataFrameReader.from_series(
        pd.Series(data=[1, 2, 3]), name="test"
    )
    pd.testing.assert_frame_equal(
        reader.read(), pd.DataFrame({"test": [1, 2, 3]})
    )

    # Test whether we can create a reader from an array
    reader = DataFrameReader.from_array([1, 2, 3], name="test")
    pd.testing.assert_frame_equal(
        reader.read(), pd.DataFrame({"test": [1, 2, 3]})
    )

<<<<<<< HEAD
    reader = DataFrameReader.from_array(np.array([1, 2, 3],
                                                 dtype=np.int32), name="test")
=======
    reader = DataFrameReader.from_array(np.array([1, 2, 3], dtype=np.int32), name="test")
>>>>>>> 68fd52b5
    pd.testing.assert_frame_equal(
        reader.read(), pd.DataFrame({"test": [1, 2, 3]}, dtype=np.int32)
    )


def test_column_renaming(psm_df_6):
    orig_reader = DataFrameReader(psm_df_6)
    reader = ColumnMappedReader(
        orig_reader, {"target": "T", "peptide": "Pep", "Targ": "T"}
    )
    names = reader.get_column_names()
    types = reader.get_column_types()
    column_to_types = dict(zip(names, types))

    expected_column_to_types = {
        "T": dtype("bool"),
        "spectrum": dtype("int64"),
        "Pep": dtype("O"),
        "protein": dtype("O"),
        "feature_1": dtype("int64"),
        "feature_2": dtype("int64"),
    }

    for name, type in expected_column_to_types.items():
        assert column_to_types[name] == type

    assert (reader.read().values == orig_reader.read().values).all()
    assert (
            reader.read(["Pep", "protein", "T", "feature_1"]).values
            == orig_reader.read([
        "peptide",
        "protein",
        "target",
        "feature_1",
    ]).values
    ).all()

    renamed_chunk = next(
        reader.get_chunked_data_iterator(
            chunk_size=4, columns=["Pep", "protein", "T", "feature_1"]
        )
    )
    orig_chunk = next(
        orig_reader.get_chunked_data_iterator(
            chunk_size=4, columns=["peptide", "protein", "target", "feature_1"]
        )
    )
    assert (renamed_chunk.values == orig_chunk.values).all()


# todo: tests for writers are still missing
def test_tabular_writer_context_manager(tmp_path):
    # Create a mock class that checks whether it will be correctly initialized
    # and finalized
    class MockWriter(CSVFileWriter):
        initialized = False
        finalized = False

        def initialize(self):
            super().initialize()
            self.initialized = True

        def finalize(self):
            super().finalize()
            self.finalized = True

    # Check that context manager works for one file
    with MockWriter(tmp_path / "test.csv", columns=["a", "b"]) as writer:
        assert writer.initialized
        assert not writer.finalized
    assert writer.finalized

    # Check that it works when an exception is thrown
    try:
        with MockWriter(tmp_path / "test.csv", columns=["a", "b"]) as writer:
            assert writer.initialized
            assert not writer.finalized
            raise RuntimeError("Just testing")
    except RuntimeError:
        pass  # ignore the exception
    finally:
        assert writer.finalized

    # Check that context manager convenience method (auto_finalize) works for
    # multiple files
    writers = [
        MockWriter(tmp_path / "test1.csv", columns=["a", "b"]),
        MockWriter(tmp_path / "test2.csv", columns=["a", "b"]),
    ]

    assert not writers[0].initialized
    assert not writers[1].initialized
    with auto_finalize(writers):
        assert writers[0].initialized
        assert writers[1].initialized
        assert not writers[0].finalized
        assert not writers[1].finalized
    assert writers[0].finalized
    assert writers[1].finalized

    # Now with an exception
    writers = [
        MockWriter(tmp_path / "test1.csv", columns=["a", "b"]),
        MockWriter(tmp_path / "test2.csv", columns=["a", "b"]),
    ]

    try:
        with auto_finalize(writers):
            raise RuntimeError("Just testing")
    except RuntimeError:
        pass
    finally:
        assert writers[0].finalized
        assert writers[1].finalized<|MERGE_RESOLUTION|>--- conflicted
+++ resolved
@@ -186,14 +186,13 @@
         reader.read(), pd.DataFrame({"test": [1, 2, 3]})
     )
 
-<<<<<<< HEAD
-    reader = DataFrameReader.from_array(np.array([1, 2, 3],
-                                                 dtype=np.int32), name="test")
-=======
-    reader = DataFrameReader.from_array(np.array([1, 2, 3], dtype=np.int32), name="test")
->>>>>>> 68fd52b5
-    pd.testing.assert_frame_equal(
-        reader.read(), pd.DataFrame({"test": [1, 2, 3]}, dtype=np.int32)
+    reader = DataFrameReader.from_array(
+        np.array([1, 2, 3],
+        dtype=np.int32), name="test"
+    )
+    pd.testing.assert_frame_equal(
+        reader.read(), 
+        pd.DataFrame({"test": [1, 2, 3]}, dtype=np.int32)
     )
 
 
