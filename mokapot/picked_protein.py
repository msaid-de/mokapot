"""
Implementation of the picked-protein approach for protein-level
confidence estimates.
"""
import logging
import numpy as np
import pandas as pd

from .peptides import match_decoy
from . import utils

LOGGER = logging.getLogger(__name__)


def crosslink_picked_protein(
    peptides,
    target_columns,
    num_target_column,
    peptide_columns,
    score_column,
    proteins,
):
    """Perform the picked-protein approach with cross-linked data

    Parameters
    ----------
    peptides : pandas.DataFrame
        The dataframe of peptide pairs.
    target_columns : tuple of str
        The columns that indicate whether each peptide is a target.
    num_target_column : str
        The column containing the number of target hits.
    peptide_columns : tuple of str
        The columns that indicate each peptide sequence.
    score_column : str
        The column containing the scores
    proteins : a FastaProteins object
        A FastaProteins object.
    """
    keep = sum(
        [
            list(target_columns),
            list(peptide_columns),
            [score_column],
            [num_target_column],
        ],
        [],
    )
    prots = peptides.loc[:, keep]
    prefixes = ["alpha", "beta"]

    pep_df = []
    for prefix, pep, targ in zip(prefixes, peptide_columns, target_columns):
        stripped = f"{prefix} stripped sequence"
        prots[stripped] = strip_peptide(prots[pep])
        prots = prots.rename(columns={pep: f"{prefix} peptide"})

        df = prots.loc[:, [stripped, targ]]
        df.columns = ["stripped sequence", "target_xv76"]
        pep_df.append(df)

    pep_df = pd.concat(pep_df).drop_duplicates()
    del df

    if proteins.has_decoys:
        pep_df["proteins"] = group_with_decoys(pep_df, proteins)
    else:
        pep_df["proteins"] = group_without_decoys(
            pep_df, "target_xv76", proteins
        )

    pep_df = verify_match(pep_df, "target_xv76", "proteins", proteins)
    pep_df = pep_df.set_index("stripped sequence")

    for prefix in prefixes:
        stripped = f"{prefix} stripped sequence"
        prots = pd.merge(
            prots, pep_df, left_on=[stripped], right_on=["stripped sequence"]
        )
        prots = prots.rename(
            columns={
                "proteins": f"{prefix} mokapot protein group",
                "decoy": f"{prefix} decoy",
            }
        )

    decoy_cols = ["alpha decoy", "beta decoy"]
    prots = prots.dropna(subset=decoy_cols)

    prots["decoy"] = ["-".join(x) for x in np.sort(prots[decoy_cols], axis=1)]

    prot_idx = utils.groupby_max(prots, ["decoy"], score_column)
    final_cols = [
        "alpha mokapot protein group",
        "beta mokapot protein group",
        "alpha peptide",
        "beta peptide",
        "alpha stripped sequence",
        "beta stripped sequence",
        score_column,
        *target_columns,
        num_target_column,
    ]
    return prots.loc[prot_idx, final_cols]


def picked_protein(
    peptides, target_column, peptide_column, score_column, proteins
):
    """Perform the picked-protein approach

    Parameters
    ----------
    peptides : pandas.DataFrame
        A dataframe of the peptides.
    target_column : str
        The column in `peptides` indicating if the peptide is a target.
    peptide_column : str
        The column in `peptides` containing the peptide sequence.
<<<<<<< HEAD
    score_column: str
        The column in `peptides` containing the scores.
    proteins : FastaProteins object
        A FastaProteins object.
=======
    proteins : Proteins object
        A Proteins object.
>>>>>>> e65ac41e

    Returns
    -------
    pandas.DataFrame
        The aggregated proteins for confidence estimation.
    """
    keep = [target_column, peptide_column, score_column]

    # Trim the dataframe
    prots = peptides.loc[:, keep].rename(
        columns={peptide_column: "best peptide"}
    )

    # Strip modifications and flanking AA's from peptide sequences.
    prots["stripped sequence"] = (
        prots["best peptide"]
        .str.replace(r"[\[\(].*?[\]\)]", "", regex=True)
        .str.replace(r"^.*?\.", "", regex=True)
        .str.replace(r"\..*?$", "", regex=True)
    )

    # Sometimes folks use lowercase letters for the termini or mods:
    if all(prots["stripped sequence"].str.islower()):
        seqs = prots["stripped sequence"].upper()
    else:
        seqs = prots["stripped sequence"].str.replace(r"[a-z]", "", regex=True)

    prots["stripped sequence"] = seqs

    # There are two cases we need to deal with:
    # 1. The fasta contained both targets and decoys (ideal)
    # 2. The fasta contained only targets (less ideal)
    if proteins.has_decoys:
        prots["mokapot protein group"] = group_with_decoys(prots, proteins)

    else:
        LOGGER.info("Mapping decoy peptides to protein groups...")
        prots["mokapot protein group"] = group_without_decoys(
            prots, target_column, proteins
        )

<<<<<<< HEAD
    prots = verify_match(
        prots, target_column, "mokapot protein group", proteins
=======
    # Verify that unmatched peptides are shared:
    unmatched = pd.isna(prots["mokapot protein group"])
    if not proteins.has_decoys:
        unmatched[~prots[target_column]] = False

    unmatched_prots = prots.loc[unmatched, :]
    shared = unmatched_prots["stripped sequence"].isin(
        proteins.shared_peptides.keys()
    )

    shared_unmatched = (~shared).sum()
    num_shared = len(shared) - shared_unmatched
    LOGGER.debug(
        "%i out of %i peptides were discarded as shared peptides.",
        num_shared,
        len(prots),
    )

    if shared_unmatched:
        LOGGER.debug("%s", unmatched_prots.loc[~shared, "stripped sequence"])
        if shared_unmatched / len(prots) > 0.10:
            raise ValueError(
                "Fewer than 90% of all peptides could be matched to proteins. "
                "Verify that your digest settings are correct."
            )

        LOGGER.warning(
            "%i out of %i peptides could not be mapped. "
            "Check your digest settings.",
            shared_unmatched,
            len(prots),
        )

    # Verify that reasonable number of decoys were matched.
    if proteins.has_decoys:
        num_unmatched_decoys = unmatched_prots[target_column][~shared].sum()
        total_decoys = (~prots[target_column]).sum()
        if num_unmatched_decoys / total_decoys > 0.05:
            raise ValueError(
                "Fewer than 5% of decoy peptides could be mapped to proteins."
                " Was the correct FASTA file and digest settings used?"
            )

    prots = prots.loc[~unmatched, :]
    prots["decoy"] = (
        prots["mokapot protein group"]
        .str.split(",", expand=True)[0]
        .map(lambda x: proteins.protein_map.get(x, x))
>>>>>>> e65ac41e
    )

    prot_idx = utils.groupby_max(prots, ["decoy"], score_column)
    final_cols = [
        "mokapot protein group",
        "best peptide",
        "stripped sequence",
        score_column,
        target_column,
    ]
    return prots.loc[prot_idx, final_cols]


def group_with_decoys(peptides, proteins):
    """Retrieve the protein group in the case where the FASTA has decoys.

    Parameters
    ----------
    peptides : pandas.DataFrame
        The peptide dataframe.
    proteins : a Proteins object

    Returns
    -------
    pandas.Series
        The protein group for each peptide.
    """
    return peptides["stripped sequence"].map(proteins.peptide_map.get)


def group_without_decoys(peptides, target_column, proteins):
    """Retrieve the protein group with a target-only FASTA.

    Build a dictionary mapping the decoy peptides to a plausible unique
    target peptide. Then proceed to map as with the targets.

    Parameters
    ----------
    peptides : pandas.DataFrame
        The peptide dataframe.
    target_column : str
        The column indicating if the peptide is a target.
    proteins : a Proteins object

    Returns
    -------
    pandas.Series
        The protein group for each peptide.
    """
    decoys = pd.Series(
        peptides.loc[~peptides[target_column], "stripped sequence"].unique()
    )

    # decoys is now a dict mapping decoy peptides to target peptides
    decoys = match_decoy(decoys, pd.Series(proteins.peptide_map.keys()))

    # Map decoys to target protein group:
    decoy_map = {}
    for decoy_peptide, target_peptide in decoys.items():
        protein_group = proteins.peptide_map[target_peptide].split(", ")
        protein_group = [proteins.decoy_prefix + p for p in protein_group]
        decoy_map[decoy_peptide] = ", ".join(protein_group)

    # First lookup targets:
    prots = peptides["stripped sequence"].map(proteins.peptide_map.get)
    prots[prots.isna()] = peptides[prots.isna()]["stripped sequence"].map(
        decoy_map.get
    )
    return prots


def strip_peptide(pep_series):
    """Strip a peptide sequence

    Parameters
    ----------
    pep_series : pandas.Series
        A series of peptide sequences

    Returns
    -------
    pandas.Series
        The stripped peptide sequences
    """
    # Strip modifications and flanking AA's from peptide sequences.
    seqs = (
        pep_series.str.replace(r"[\[\(].*?[\]\)]", "")
        .str.replace(r"^.*?\.", "")
        .str.replace(r"\..*?$", "")
    )

    # Sometimes folks use lowercase letters for the termini or mods:
    if all(seqs.str.islower()):
        seqs = seqs.upper()
    else:
        seqs = seqs.str.replace(r"[a-z]", "")

    return seqs


def verify_match(peptides, target_column, protein_column, proteins):
    """Quality control how well matching peptides to proteins went.

    Also adds some additional columns.

    Parameters
    ----------
    peptides : pandas.DataFrame
        The peptides dataframe.
    target_column : str
        The target column.
    protein_column : str
        The column containing the protein groups.
    proteins : a FastaProteins object

    Returns
    -------
    pandas.DataFrame
        The matched peptides
    """
    # Verify that unmatched peptides are shared:
    unmatched = pd.isna(peptides[protein_column])
    if not proteins.has_decoys:
        unmatched[~peptides[target_column]] = False

    unmatched_prots = peptides.loc[unmatched, :]
    shared = unmatched_prots["stripped sequence"].isin(
        proteins.shared_peptides
    )

    shared_unmatched = (~shared).sum()
    num_shared = len(shared) - shared_unmatched
    LOGGER.debug(
        "%i out of %i peptides were discarded as shared peptides.",
        num_shared,
        len(peptides),
    )

    if shared_unmatched:
        LOGGER.debug("%s", unmatched_prots.loc[~shared, "stripped sequence"])
        if shared_unmatched / len(peptides) > 0.10:
            raise ValueError(
                "Fewer than 90% of all peptides could be matched to proteins. "
                "Verify that your digest settings are correct."
            )

        LOGGER.warning(
            "%i out of %i peptides could not be mapped. "
            "Check your digest settings.",
            shared_unmatched,
            len(peptides),
        )

    # Verify that reasonable number of decoys were matched.
    if proteins.has_decoys:
        num_unmatched_decoys = unmatched_prots[target_column][~shared].sum()
        total_decoys = (~peptides[target_column]).sum()
        if num_unmatched_decoys / total_decoys > 0.05:
            raise ValueError(
                "Fewer than 5% of decoy peptides could be mapped to proteins."
                " Was the correct FASTA file and digest settings used?"
            )

    peptides = peptides.loc[~unmatched, :].copy()
    peptides["decoy"] = (
        peptides[protein_column]
        .str.split(",", expand=True)[0]
        .map(lambda x: proteins.protein_map.get(x, x))
    )

    return peptides<|MERGE_RESOLUTION|>--- conflicted
+++ resolved
@@ -117,15 +117,10 @@
         The column in `peptides` indicating if the peptide is a target.
     peptide_column : str
         The column in `peptides` containing the peptide sequence.
-<<<<<<< HEAD
     score_column: str
         The column in `peptides` containing the scores.
-    proteins : FastaProteins object
-        A FastaProteins object.
-=======
     proteins : Proteins object
         A Proteins object.
->>>>>>> e65ac41e
 
     Returns
     -------
@@ -167,59 +162,8 @@
             prots, target_column, proteins
         )
 
-<<<<<<< HEAD
     prots = verify_match(
         prots, target_column, "mokapot protein group", proteins
-=======
-    # Verify that unmatched peptides are shared:
-    unmatched = pd.isna(prots["mokapot protein group"])
-    if not proteins.has_decoys:
-        unmatched[~prots[target_column]] = False
-
-    unmatched_prots = prots.loc[unmatched, :]
-    shared = unmatched_prots["stripped sequence"].isin(
-        proteins.shared_peptides.keys()
-    )
-
-    shared_unmatched = (~shared).sum()
-    num_shared = len(shared) - shared_unmatched
-    LOGGER.debug(
-        "%i out of %i peptides were discarded as shared peptides.",
-        num_shared,
-        len(prots),
-    )
-
-    if shared_unmatched:
-        LOGGER.debug("%s", unmatched_prots.loc[~shared, "stripped sequence"])
-        if shared_unmatched / len(prots) > 0.10:
-            raise ValueError(
-                "Fewer than 90% of all peptides could be matched to proteins. "
-                "Verify that your digest settings are correct."
-            )
-
-        LOGGER.warning(
-            "%i out of %i peptides could not be mapped. "
-            "Check your digest settings.",
-            shared_unmatched,
-            len(prots),
-        )
-
-    # Verify that reasonable number of decoys were matched.
-    if proteins.has_decoys:
-        num_unmatched_decoys = unmatched_prots[target_column][~shared].sum()
-        total_decoys = (~prots[target_column]).sum()
-        if num_unmatched_decoys / total_decoys > 0.05:
-            raise ValueError(
-                "Fewer than 5% of decoy peptides could be mapped to proteins."
-                " Was the correct FASTA file and digest settings used?"
-            )
-
-    prots = prots.loc[~unmatched, :]
-    prots["decoy"] = (
-        prots["mokapot protein group"]
-        .str.split(",", expand=True)[0]
-        .map(lambda x: proteins.protein_map.get(x, x))
->>>>>>> e65ac41e
     )
 
     prot_idx = utils.groupby_max(prots, ["decoy"], score_column)
