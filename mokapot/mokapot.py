--- conflicted
+++ resolved
@@ -1,41 +1,25 @@
 """
 This is the command line interface for mokapot
 """
-<<<<<<< HEAD
-import os
-import sys
-import time
-import logging
-import datetime
-import warnings
-=======
 import datetime
 import logging
 import sys
 import time
->>>>>>> ccafcf2a
+import warnings
 from functools import partial
 from pathlib import Path
 
 import numpy as np
 
 from . import __version__
-from .brew import brew
 from .config import Config
-<<<<<<< HEAD
 from .parsers.pin import read_pin, read_data_for_rescale
 from .parsers.pepxml import read_pepxml
 from .parsers.fasta import read_fasta
 from .brew import brew
 from .model import PercolatorModel, load_model
 from .confidence import assign_confidence
-=======
-from .model import PercolatorModel, load_model
-from .parsers.fasta import read_fasta
-from .parsers.pepxml import read_pepxml
-from .parsers.pin import read_pin
 from .plugins import get_plugins
->>>>>>> ccafcf2a
 
 
 def main():
@@ -82,22 +66,17 @@
 
     # Parse Datasets
     parse = get_parser(config)
-<<<<<<< HEAD
-    dataset = parse(config.psm_files)
-=======
     enabled_plugins = {p: plugins[p]() for p in config.plugin}
 
+    datasets = parse(config.psm_files)
     if config.aggregate or len(config.psm_files) == 1:
-        datasets = parse(config.psm_files)
         for plugin in enabled_plugins.values():
             datasets = plugin.process_data(datasets, config)
+        prefixes = [None for f in config.psm_files]
     else:
-        datasets = [parse(f) for f in config.psm_files]
         for plugin in enabled_plugins.values():
             datasets = [plugin.process_data(ds, config) for ds in datasets]
         prefixes = [Path(f).stem for f in config.psm_files]
->>>>>>> ccafcf2a
-
     # Parse FASTA, if required:
     if config.proteins is not None:
         logging.info("Protein-level confidence estimates enabled.")
@@ -115,30 +94,18 @@
         proteins = None
 
     # Define a model:
-<<<<<<< HEAD
-    if config.init_weights:
+    model = None
+    if config.load_models:
         data_to_rescale = None
         if config.rescale:
             data_to_rescale = read_data_for_rescale(
-                psms_info=dataset, subset_max_rescale=config.subset_max_rescale
-            )
-        model_files = os.listdir(str(config.init_weights))
-        if len(model_files) != config.folds:
-            raise RuntimeError(
-                "Number of loaded models should be equal to the number of folds."
+                psms_info=datasets,
+                subset_max_rescale=config.subset_max_rescale,
             )
         model = [
-            load_model(
-                os.path.join(str(config.init_weights), model_file),
-                data_to_rescale,
-            )
-            for model_file in model_files
+            load_model(model_file, data_to_rescale)
+            for model_file in config.load_models
         ]
-    else:
-=======
-    model = None
-    if config.load_models:
-        model = [load_model(model_file) for model_file in config.load_models]
     elif enabled_plugins:
         plugin_models = {}
         for plugin_name, plugin in enabled_plugins.items():
@@ -164,53 +131,43 @@
 
     if model is None:
         logging.debug(f"Loading Percolator model.")
->>>>>>> ccafcf2a
         model = PercolatorModel(
             train_fdr=config.train_fdr,
             max_iter=config.max_iter,
             direction=config.direction,
             override=config.override,
-<<<<<<< HEAD
+            rng=config.seed,
         )
 
     # Fit the models:
     psms_info, models, scores, desc = brew(
-        dataset,
-=======
-            subset_max_train=config.subset_max_train,
-        )
-
-    # Fit the models:
-    psms, models = brew(
         datasets,
->>>>>>> ccafcf2a
         model=model,
         test_fdr=config.test_fdr,
         folds=config.folds,
         max_workers=config.max_workers,
-<<<<<<< HEAD
-        seed=config.seed,
         subset_max_train=config.subset_max_train,
         ensemble=config.ensemble,
+        rng=config.seed,
     )
     logging.info("")
+    if config.dest_dir is not None:
+        Path(config.dest_dir).mkdir(exist_ok=True)
     deduplication = not config.skip_deduplication
+    if config.file_root is not None:
+        config.dest_dir = f"{Path(config.dest_dir, config.file_root)}."
     assign_confidence(
         psms_info=psms_info,
         scores=scores,
         eval_fdr=config.test_fdr,
-        desc=desc,
+        descs=desc,
         dest_dir=config.dest_dir,
-        file_root=config.file_root,
         decoys=config.keep_decoys,
         deduplication=deduplication,
         proteins=proteins,
-=======
->>>>>>> ccafcf2a
-    )
-
-    if config.dest_dir is not None:
-        Path(config.dest_dir).mkdir(exist_ok=True)
+        prefixes=prefixes,
+    )
+
     if config.save_models:
         logging.info("Saving models...")
         for i, trained_model in enumerate(models):
