"""
This module contains the parsers for reading in PSMs
"""
import logging

import pandas as pd
import numpy as np
from joblib import Parallel, delayed

from ..utils import (
    open_file,
    tuplize,
    create_chunks,
    convert_targets_column,
    flatten,
)
from ..dataset import OnDiskPsmDataset, read_file
from ..constants import (
    CHUNK_SIZE_COLUMNS_FOR_DROP_COLUMNS,
    CHUNK_SIZE_ROWS_FOR_DROP_COLUMNS,
)

LOGGER = logging.getLogger(__name__)


# Functions -------------------------------------------------------------------
def read_pin(
    pin_files,
    group_column=None,
    filename_column=None,
    calcmass_column=None,
    expmass_column=None,
    rt_column=None,
    charge_column=None,
):
    """Read Percolator input (PIN) tab-delimited files.

    Read PSMs from one or more Percolator input (PIN) tab-delmited files,
    aggregating them into a single
    :py:class:`~mokapot.dataset.LinearPsmDataset`. For more details about the
    PIN file format, see the `Percolator documentation
    <https://github.com/percolator/percolator/
    wiki/Interface#tab-delimited-file-format>`_.

    Specifically, mokapot requires specific columns in the tab-delmited files:
    `specid`, `scannr`, `peptide`, `proteins`, and `label`. Note that these
    column names are case insensitive. In addition to these special columns
    defined for the PIN format, mokapot also looks for additional columns that
    specify the MS data file names, theoretical monoisotopic peptide masses,
    the measured mass, retention times, and charge states, which are necessary
    to create specific output formats for downstream tools, such as FlashLFQ.

    In addition to PIN tab-delimited files, the `pin_files` argument can be a
    :py:class:`pandas.DataFrame` containing the above columns.

    Finally, mokapot does not currently support specifying a default direction
    or feature weights in the PIN file itself. If these are present, they
    will be ignored.

    Parameters
    ----------
    pin_files : str, tuple of str, or pandas.DataFrame
        One or more PIN files to read or a :py:class:`pandas.DataFrame`.
    folds :
    group_column : str, optional
        A factor to by which to group PSMs for grouped confidence
        estimation.
    filename_column : str, optional
        The column specifying the MS data file. If :code:`None`, mokapot will
        look for a column called "filename" (case insensitive). This is
        required for some output formats, such as FlashLFQ.
    calcmass_column : str, optional
        The column specifying the theoretical monoisotopic mass of the peptide
        including modifications. If :code:`None`, mokapot will look for a
        column called "calcmass" (case insensitive). This is required for some
        output formats, such as FlashLFQ.
    expmass_column : str, optional
        The column specifying the measured neutral precursor mass. If
        :code:`None`, mokapot will look for a column call "expmass" (case
        insensitive). This is required for some output formats.
    rt_column : str, optional
        The column specifying the retention time in seconds. If :code:`None`,
        mokapot will look for a column called "ret_time" (case insensitive).
        This is required for some output formats, such as FlashLFQ.
    charge_column : str, optional
        The column specifying the charge state of each peptide. If
        :code:`None`, mokapot will look for a column called "charge" (case
        insensitive). This is required for some output formats, such as
        FlashLFQ.
    to_df : bool, optional
        Return a :py:class:`pandas.DataFrame` instead of a
        :py:class:`~mokapot.dataset.LinearPsmDataset`.
    copy_data : bool, optional
        If true, a deep copy of the data is created. This uses more memory, but
        is safer because it prevents accidental modification of the underlying
        data. This argument only has an effect when `pin_files` is a
        :py:class:`pandas.DataFrame`

    Returns
    -------
    LinearPsmDataset
        A :py:class:`~mokapot.dataset.LinearPsmDataset` object containing the
        PSMs from all of the PIN files.
    """
    logging.info("Parsing PSMs...")
    return [
        read_percolator(
            pin_file,
            group_column=group_column,
            filename_column=filename_column,
            calcmass_column=calcmass_column,
            expmass_column=expmass_column,
            rt_column=rt_column,
            charge_column=charge_column,
        )
        for pin_file in tuplize(pin_files)
    ]


def read_percolator(
    perc_file,
    group_column=None,
    filename_column=None,
    calcmass_column=None,
    expmass_column=None,
    rt_column=None,
    charge_column=None,
):
    """
    Read a Percolator tab-delimited file.

    Percolator input format (PIN) files and the Percolator result files
    are tab-delimited, but also have a tab-delimited protein list as the
    final column. This function parses the file and returns a DataFrame.

    Parameters
    ----------
    perc_file : str
        The file to parse.

    Returns
    -------
    pandas.DataFrame
        A DataFrame of the parsed data.
    """

    LOGGER.info("Reading %s...", perc_file)
    columns = get_column_names_from_file(perc_file)

    # TODO: Refactor the generation of column variables with simpler implementation
    # Find all of the necessary columns, case-insensitive:
    specid = [c for c in columns if c.lower() == "specid"]
    peptides = [c for c in columns if c.lower() == "peptide"]
    proteins = [c for c in columns if c.lower() == "proteins"]
    labels = [c for c in columns if c.lower() == "label"]
    scan = [c for c in columns if c.lower() == "scannr"][0]
    nonfeat = sum([specid, [scan], peptides, proteins, labels], [])

    # Optional columns
    filename = _check_column(filename_column, columns, "filename")
    calcmass = _check_column(calcmass_column, columns, "calcmass")
    expmass = _check_column(expmass_column, columns, "expmass")
    ret_time = _check_column(rt_column, columns, "ret_time")
    charge = _check_column(charge_column, columns, "charge_column")
    spectra = [c for c in [filename, scan, ret_time, expmass] if c is not None]

    # Only add charge to features if there aren't other charge columns:
    alt_charge = [c for c in columns if c.lower().startswith("charge")]
    if charge is not None and len(alt_charge) > 1:
        nonfeat.append(charge)

    # Add the grouping column
    if group_column is not None:
        nonfeat += [group_column]
        if group_column not in columns:
            raise ValueError(f"The '{group_column} column was not found.")

    for col in [filename, calcmass, expmass, ret_time]:
        if col is not None:
            nonfeat.append(col)

    features = [c for c in columns if c not in nonfeat]

    # Check for errors:
    col_names = ["Label", "Peptide", "Proteins"]
    for col, name in zip([labels, peptides, proteins], col_names):
        if len(col) > 1:
            raise ValueError(f"More than one '{name}' column found.")

    if not all([specid, peptides, proteins, labels, spectra]):
        raise ValueError(
            "This PIN format is incompatible with mokapot. Please"
            " verify that the required columns are present."
        )

    # Check that features don't have missing values:
    feat_slices = create_chunks(
        data=features + spectra + labels,
        chunk_size=CHUNK_SIZE_COLUMNS_FOR_DROP_COLUMNS,
    )
    df_spectra = []
    features_to_drop = Parallel(n_jobs=-1, require="sharedmem")(
        delayed(drop_missing_values_and_fill_spectra_dataframe)(
            file=perc_file,
            column=c,
            spectra=spectra + labels,
            df_spectra=df_spectra,
        )
        for c in feat_slices
    )
    df_spectra = convert_targets_column(
        pd.concat(df_spectra).apply(pd.to_numeric, errors="ignore"),
        target_column=labels[0],
    )
    features_to_drop = [drop for drop in features_to_drop if drop]
    features_to_drop = flatten(features_to_drop)
    if len(features_to_drop) > 1:
        LOGGER.warning("Missing values detected in the following features:")
        for col in features_to_drop:
            LOGGER.warning("  - %s", col)

        LOGGER.warning("Dropping features with missing values...")
    _feature_columns = tuple(
        [feature for feature in features if feature not in features_to_drop]
    )

    LOGGER.info("Using %i features:", len(_feature_columns))
    for i, feat in enumerate(_feature_columns):
        LOGGER.debug("  (%i)\t%s", i + 1, feat)

    return OnDiskPsmDataset(
        filename=perc_file,
        columns=columns,
        target_column=labels[0],
        spectrum_columns=spectra,
        peptide_column=peptides[0],
        protein_column=proteins[0],
        group_column=group_column,
        feature_columns=_feature_columns,
        metadata_columns=nonfeat,
        filename_column=filename,
        scan_column=scan,
        specId_column=specid[0],
        calcmass_column=calcmass,
        expmass_column=expmass,
        rt_column=ret_time,
        charge_column=charge,
        spectra_dataframe=df_spectra,
    )


# Utility Functions -----------------------------------------------------------
def drop_missing_values_and_fill_spectra_dataframe(
    file, column, spectra, df_spectra
):
    na_mask = pd.DataFrame([], columns=list(set(column) - set(spectra)))
    with open_file(file) as f:
        reader = read_file_in_chunks(
            file=f,
            use_cols=column,
            chunk_size=CHUNK_SIZE_ROWS_FOR_DROP_COLUMNS,
        )
        for i, feature in enumerate(reader):
            if set(spectra) <= set(column):
                df_spectra.append(feature[spectra])
                feature.drop(spectra, axis=1, inplace=True)
            na_mask = pd.concat(
                [na_mask, pd.DataFrame([feature.isna().any(axis=0)])],
                ignore_index=True,
            )
        del reader
        na_mask = na_mask.any(axis=0)
        if na_mask.any():
            return list(na_mask[na_mask].index)


def read_file_in_chunks(file, chunk_size, use_cols):
    """
<<<<<<< HEAD
    when reading in chunks an open file object is required as input to iterate over the chunks
=======
    when reading in chunks an open file object is required as input to iterate over the
    chunks
>>>>>>> bf0c2cee
    """
    return pd.read_csv(
        file,
        sep="\t",
        chunksize=chunk_size,
        usecols=use_cols,
        index_col=False,
<<<<<<< HEAD
    )


def get_column_names_from_file(file):
    with open_file(file) as perc:
        return perc.readline().rstrip().split("\t")


=======
        on_bad_lines="skip",
    )


def get_column_names_from_file(file):
    with open_file(file) as perc:
        return perc.readline().rstrip().split("\t")


>>>>>>> bf0c2cee
def get_rows_from_dataframe(idx, chunk, train_psms):
    """
    extract rows from a chunk of a dataframe

    Parameters
    ----------
    idx : list of list of indexes
        The indexes to select from dataframe.
    train_psms : list of list of dataframes
        Contains subsets of dataframes that are already extracted.
    chunk : dataframe
        Subset of a dataframe.

    Returns
    -------
    List
        list of list of dataframes
    """
    for k, train in enumerate(idx):
        idx_ = list(set(train) & set(chunk.index))
        train_psms[k].append(
            chunk.loc[idx_].apply(pd.to_numeric, errors="ignore")
        )


def parse_in_chunks(psms, train_idx, chunk_size):
    """
    Parse a file in chunks

    Parameters
    ----------
    psms : OnDiskPsmDataset
        A collection of PSMs.
    train_idx : list of list of indexes
        The indexes to select from data.
    chunk_size : int
        The chunk size in bytes.

    Returns
    -------
    List
        list of dataframes
    """
<<<<<<< HEAD
=======

>>>>>>> bf0c2cee
    train_psms = [[] for _ in range(len(train_idx))]
    for _psms, idx in zip(psms, zip(*train_idx)):
        reader = read_file_in_chunks(
            file=_psms.filename,
            chunk_size=chunk_size,
            use_cols=_psms.columns,
        )
        Parallel(n_jobs=-1, require="sharedmem")(
            delayed(get_rows_from_dataframe)(idx, chunk, train_psms)
            for chunk in reader
        )
    return Parallel(n_jobs=-1, require="sharedmem")(
        delayed(pd.concat)(df) for df in train_psms
    )


def _check_column(col, columns, default):
    """Check that a column exists in the dataframe."""
    if col is None:
        try:
            return [c for c in columns if c.lower() == default][0]
        except IndexError:
            return None

    if col not in columns:
        raise ValueError(f"The '{col}' column was not found.")

    return col


def read_data_for_rescale(psms, subset_max_rescale):
    data_sizes = [
        sum(1 for line in open(_psms.filename)) - 1 for _psms in psms
    ]
    skip_rows_per_file = [None for _ in psms]
    if subset_max_rescale and subset_max_rescale < sum(data_sizes):
        subset_max_rescale_per_file = [
            subset_max_rescale // len(data_sizes)
            for _ in range(len(data_sizes))
        ]
        subset_max_rescale_per_file[-1] += subset_max_rescale - sum(
            subset_max_rescale_per_file
        )
        skip_rows_per_file = [
            sorted(
                np.random.choice(
                    a=range(1, data_size + 1),
                    size=data_size - subset_max,
                    replace=False,
                )
            )
            for data_size, subset_max in zip(
                data_sizes, subset_max_rescale_per_file
            )
        ]
    return pd.concat(
        [
            read_file(
                _psms.filename,
                use_cols=_psms.feature_columns,
                target_column=_psms.target_column,
            )
            for _psms, skip_rows in zip(psms, skip_rows_per_file)
        ]
    ).reset_index(drop=True)<|MERGE_RESOLUTION|>--- conflicted
+++ resolved
@@ -276,12 +276,8 @@
 
 def read_file_in_chunks(file, chunk_size, use_cols):
     """
-<<<<<<< HEAD
-    when reading in chunks an open file object is required as input to iterate over the chunks
-=======
     when reading in chunks an open file object is required as input to iterate over the
     chunks
->>>>>>> bf0c2cee
     """
     return pd.read_csv(
         file,
@@ -289,7 +285,6 @@
         chunksize=chunk_size,
         usecols=use_cols,
         index_col=False,
-<<<<<<< HEAD
     )
 
 
@@ -298,17 +293,6 @@
         return perc.readline().rstrip().split("\t")
 
 
-=======
-        on_bad_lines="skip",
-    )
-
-
-def get_column_names_from_file(file):
-    with open_file(file) as perc:
-        return perc.readline().rstrip().split("\t")
-
-
->>>>>>> bf0c2cee
 def get_rows_from_dataframe(idx, chunk, train_psms):
     """
     extract rows from a chunk of a dataframe
@@ -352,10 +336,7 @@
     List
         list of dataframes
     """
-<<<<<<< HEAD
-=======
-
->>>>>>> bf0c2cee
+
     train_psms = [[] for _ in range(len(train_idx))]
     for _psms, idx in zip(psms, zip(*train_idx)):
         reader = read_file_in_chunks(
