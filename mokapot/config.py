"""
Contains all of the configuration details for running mokapot
from the command line.
"""

import argparse
import textwrap
from pathlib import Path

from mokapot import __version__


class MokapotHelpFormatter(argparse.HelpFormatter):
    """Format help text to keep newlines and whitespace"""

    def _fill_text(self, text, width, indent):
        text_list = text.splitlines(keepends=True)
        return "\n".join(_process_line(line, width, indent) for line in text_list)


def create_config_parser():
    """The parser"""
    desc = (
        f"mokapot version {__version__}.\n"
        "Written by William E. Fondrie (wfondrie@talus.bio) while in the \n"
        "Department of Genome Sciences at the University of Washington.\n\n"
        "Official code website: https://github.com/wfondrie/mokapot\n\n"
        "More documentation and examples: https://mokapot.readthedocs.io"
    )

    parser = argparse.ArgumentParser(
        description=desc, formatter_class=MokapotHelpFormatter
    )

    parser.add_argument(
        "psm_files",
        type=Path,
        nargs="+",
        help=("A collection of PSMs in the Percolator tab-delimited or PepXML format."),
    )

    parser.add_argument(
        "-d",
        "--dest_dir",
        type=Path,
        help=(
            "The directory in which to write the result files. Defaults to "
            "the current working directory"
        ),
    )

    parser.add_argument(
        "-w",
        "--max_workers",
        default=1,
        type=int,
        help=(
            "The number of processes to use for model training. Note that "
            "using more than one worker will result in garbled logging "
            "messages."
        ),
    )

    parser.add_argument(
        "-r",
        "--file_root",
        type=str,
        help="The prefix added to all file names.",
    )

    parser.add_argument(
        "--proteins",
        type=Path,
        help=(
            "The FASTA file used for the database search. Using this "
            "option enable protein-level confidence estimates using "
            "the 'picked-protein' approach. Note that the FASTA file "
            "must contain both target and decoy sequences. "
            "Additionally, verify that the '--enzyme', "
            "'--missed_cleavages, '--min_length', '--max_length', "
            "'--semi', '--clip_nterm_methionine', and '--decoy_prefix' "
            "parameters match your search engine conditions."
        ),
    )

    parser.add_argument(
        "--decoy_prefix",
        type=str,
        default="decoy_",
        help=(
            "The prefix used to indicate a decoy protein in the "
            "FASTA file. For mokapot to provide accurate confidence "
            "estimates, decoy proteins should have same description "
            "as the target proteins they were generated from, but "
            "this string prepended."
        ),
    )

    parser.add_argument(
        "--enzyme",
        type=str,
        default="[KR]",
        help=(
            "A regular expression defining the enzyme specificity. "
            "The cleavage site is interpreted as the end of the match. "
            "The default is trypsin, without proline suppression: [KR]"
        ),
    )

    parser.add_argument(
        "--missed_cleavages",
        type=int,
        default=2,
        help="The allowed number of missed cleavages",
    )

    parser.add_argument(
        "--clip_nterm_methionine",
        default=False,
        action="store_true",
<<<<<<< HEAD
        help=("Remove methionine residues that occur at the protein N-terminus.",),
=======
        help=("Remove methionine residues that occur at the protein N-terminus."),
>>>>>>> 044b5230
    )

    parser.add_argument(
        "--min_length",
        type=int,
        default=6,
        help="The minimum peptide length to consider.",
    )

    parser.add_argument(
        "--max_length",
        type=int,
        default=50,
        help="The maximum peptide length to consider.",
    )

    parser.add_argument(
        "--semi",
        default=False,
        action="store_true",
        help=(
            "Was a semi-enzymatic digest used to assign PSMs? If"
            " so, the protein database will likely contain "
            "shared peptides and yield unhelpful protein-level confidence "
            "estimates. We do not recommend using this option."
        ),
    )

    parser.add_argument(
        "--train_fdr",
        default=0.01,
        type=float,
        help=(
            "The maximum false discovery rate at which to "
            "consider a target PSM as a positive example "
            "during model training."
        ),
    )

    parser.add_argument(
        "--test_fdr",
        default=0.01,
        type=float,
        help=(
            "The false-discovery rate threshold at which to "
            "evaluate the learned models."
        ),
    )

    parser.add_argument(
        "--max_iter",
        default=10,
        type=int,
        help=("The number of iterations to use for training."),
    )

    parser.add_argument(
        "--seed",
        type=int,
        default=1,
        help=("An integer to use as the random seed."),
    )

    parser.add_argument(
        "--direction",
        type=str,
        help=(
            "The name of the feature to use as the initial "
            "direction for ranking PSMs. The default "
            "automatically selects the feature that finds "
            "the most PSMs below the `train_fdr`."
        ),
    )

    parser.add_argument(
        "--aggregate",
        default=False,
        action="store_true",
        help=(
            "If used, PSMs from multiple PIN files will be "
            "aggregated and analyzed together. Otherwise, "
            "a joint model will be trained, but confidence "
            "estimates will be calculated separately for "
            "each PIN file. This flag only has an effect "
            "when multiple PIN files are provided."
        ),
    )

    parser.add_argument(
        "--subset_max_train",
        type=int,
        default=None,
        help=(
            "Maximum number of PSMs to use during the training "
            "of each of the cross validation folds in the model. "
            "This is useful for very large datasets and will be "
            "ignored if less PSMS are available."
        ),
    )

    parser.add_argument(
        "--override",
        default=False,
        action="store_true",
        help=("Use the learned model even if it performs worse than the best feature."),
    )

    parser.add_argument(
        "--save_models",
        default=False,
        action="store_true",
        help=("Save the models learned by mokapot as pickled Python objects."),
    )

    parser.add_argument(
        "--load_models",
        type=Path,
        nargs="+",
        help=(
            "Load previously saved models and skip model training."
            "Note that the number of models must match the value of --folds."
        ),
    )

    parser.add_argument(
        "--keep_decoys",
        default=False,
        action="store_true",
        help=("Keep the decoys in the output .txt files"),
    )

    parser.add_argument(
        "--skip_deduplication",
        default=False,
        action="store_true",
        help=("Keep deduplication of psms wrt scan number and expMass."),
    )

    parser.add_argument(
        "--skip_rollup",
        default=False,
        action="store_true",
        help=("Don't do the rollup to peptide (or other) levels."),
    )

    parser.add_argument(
        "--folds",
        type=int,
        default=3,
        help=(
            "The number of cross-validation folds to use. "
            "PSMs originating from the same mass spectrum "
            "are always in the same fold."
        ),
    )

    parser.add_argument(
        "--ensemble",
        default=False,
        action="store_true",
        help="Activate ensemble prediction.",
    )

    parser.add_argument(
        "--tdc",
        default=True,
        action=argparse.BooleanOptionalAction,
        help=(
            "Specifies whether input comes from target decoy competition "
            "(default) or from separate search."
        ),
    )

    parser.add_argument(
        "--peps_error",
        default=False,
        action="store_true",
        help="Raise error when all PEPs values are equal to 1.",
    )

    parser.add_argument(
        "--peps_algorithm",
        default="qvality",
        choices=["qvality", "qvality_bin", "kde_nnls", "hist_nnls"],
        help=(
            "Specify the algorithm for pep computation. 'qvality_bin' works "
            "only if the qvality binary is on the search path"
        ),
    )

    parser.add_argument(
        "--pi0_algorithm",
        default="default",
        choices=[
            "default",
            "tdc",
            "slope",
            "storey_smoother",
            "storey_fixed",
            "storey_bootstrap",
        ],
        help=("Specify the algorithm for pi0 estimation. "),
    )

    parser.add_argument(
        "--pi0_eval_lambda",
        default=0.5,
        help=(
            "Specify the lambda in Storey's pi0 estimation for evaluation "
            "(works currently only with storey_* pi0 algorithms."
        ),
    )

    parser.add_argument(
        "--qvalue_algorithm",
        default="default",
        choices=["default", "tdc", "from_counts", "storey"],
        help=(
            "Specify the algorithm for qvalue computation. If the `tdc` option"
            "is set to true (which is the default0 `default` evals to `tdc`, "
            "the original mokapot algorithm, which works only with tdc. "
            "Otherwise, it defaults to `storey`."
        ),
    )

    parser.add_argument(
        "--open_modification_bin_size",
        type=float,
        help=(
            "This parameter only affect reading PSMs from PepXML files. "
            "If specified, modification masses are binned according to the "
            "value. The binned mass difference is appended to the end of the "
            "peptide and will be used when grouping peptides for peptide-level"
            " confidence estimation. Using this option for open modification "
            "search results. We recommend 0.01 as a good starting point."
        ),
    )

    parser.add_argument(
        "-v",
        "--verbosity",
        default=2,
        type=int,
        choices=[0, 1, 2, 3],
        help=(
            "Specify the verbosity of the current "
            "process. Each level prints the following "
            "messages, including all those at a lower "
            "verbosity: 0-errors, 1-warnings, 2-messages"
            ", 3-debug info."
        ),
    )

    parser.add_argument(
        "--suppress_warnings",
        default=False,
        action="store_true",
        help=(
            "Suppress warning messages when running mokapot. "
            "Should only be used when running mokapot in production."
        ),
    )

    parser.add_argument(
        "--sqlite_db_path",
        default=None,
        type=Path,
        help="Optionally, sets a path to an MSAID sqlite result database "
        "for writing outputs to. If not set (None), results are "
        "written in the standard TSV format.",
    )

    parser.add_argument(
        "--stream_confidence",
        default=False,
        action="store_true",
        help=("Specify whether confidence assignment shall be streamed."),
    )

    return parser


def _process_line(line, width, indent):
    line = textwrap.fill(
        line,
        width,
        initial_indent=indent,
        subsequent_indent=indent,
        replace_whitespace=False,
    )
    return line.strip()<|MERGE_RESOLUTION|>--- conflicted
+++ resolved
@@ -118,11 +118,7 @@
         "--clip_nterm_methionine",
         default=False,
         action="store_true",
-<<<<<<< HEAD
-        help=("Remove methionine residues that occur at the protein N-terminus.",),
-=======
         help=("Remove methionine residues that occur at the protein N-terminus."),
->>>>>>> 044b5230
     )
 
     parser.add_argument(
