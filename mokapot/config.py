--- conflicted
+++ resolved
@@ -60,6 +60,7 @@
     parser.add_argument(
         "psm_files",
         type=str,
+        nargs="+",
         help=(
             "A collection of PSMs in the Percolator tab-delimited or PepXML "
             "format."
@@ -221,6 +222,20 @@
     )
 
     parser.add_argument(
+        "--aggregate",
+        default=False,
+        action="store_true",
+        help=(
+            "If used, PSMs from multiple PIN files will be "
+            "aggregated and analyzed together. Otherwise, "
+            "a joint model will be trained, but confidence "
+            "estimates will be calculated separately for "
+            "each PIN file. This flag only has an effect "
+            "when multiple PIN files are provided."
+        ),
+    )
+
+    parser.add_argument(
         "--subset_max_train",
         type=int,
         default=None,
@@ -267,11 +282,6 @@
     )
 
     parser.add_argument(
-<<<<<<< HEAD
-        "--init_weights",
-        type=str,
-        help=("Use saved models and skip training."),
-=======
         "--load_models",
         type=str,
         nargs="+",
@@ -287,7 +297,6 @@
         action="append",
         default=[],
         help=("The names of the plugins to use."),
->>>>>>> ccafcf2a
     )
 
     parser.add_argument(
