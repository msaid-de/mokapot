--- conflicted
+++ resolved
@@ -18,12 +18,9 @@
 import os
 import glob
 from pathlib import Path
-<<<<<<< HEAD
+
+import numpy as np
 import logging
-=======
-
-import numpy as np
->>>>>>> ccafcf2a
 import pandas as pd
 import matplotlib.pyplot as plt
 from triqler import qvality
@@ -38,6 +35,7 @@
 from .constants import CONFIDENCE_CHUNK_SIZE
 
 LOGGER = logging.getLogger(__name__)
+
 
 # Classes ---------------------------------------------------------------------
 class GroupedConfidence:
@@ -59,7 +57,9 @@
     eval_fdr : float
         The FDR threshold at which to report performance. This parameter
         has no affect on the analysis itself, only logging messages.
-<<<<<<< HEAD
+    rng : int, np.random.Generator, optional
+        A seed or generator used to break ties, or None to use the
+        default random number generator state.
     dest_dir : str or None, optional
         The directory in which to save the files. :code:`None` will use the
         current working directory.
@@ -74,12 +74,6 @@
         Save decoys confidence estimates as well?
     combine : bool, optional
             Should groups be combined into a single file?
-=======
-    rng : int, np.random.Generator, optional
-        A seed or generator used to break ties, or None to use the
-        default random number generator state.
-
->>>>>>> ccafcf2a
     Attributes
     ----------
     groups: List
@@ -88,32 +82,27 @@
 
     def __init__(
         self,
+        file_name,
         psms_info,
         scores,
         desc=True,
         eval_fdr=0.01,
         decoys=False,
         dest_dir=None,
-        file_root=None,
         sep="\t",
         proteins=None,
         combine=False,
+        prefixes=None,
     ):
         """Initialize a GroupedConfidence object"""
-<<<<<<< HEAD
         psms = read_file(
-            psms_info["file"],
+            file_name,
             use_cols=list(psms_info["feature_columns"])
             + list(psms_info["metadata_columns"]),
         )
         self.group_column = psms_info["group_column"]
         psms_info["group_column"] = None
         scores = scores * (desc * 2 - 1)
-=======
-        group_psms = copy.copy(psms)
-        self.group_column = group_psms._group_column
-        group_psms._group_column = None
->>>>>>> ccafcf2a
 
         # Do TDC to eliminate multiples PSMs for a spectrum that may occur
         # in different groups.
@@ -123,46 +112,38 @@
         )
 
         idx = (
-<<<<<<< HEAD
             psms.loc[scores.index, :]
-            .drop_duplicates(psms_info["spectrum_columns"], keep="last")
-=======
-            psms.data.loc[scores.index, :]
-            .drop_duplicates(psms._spectrum_columns, keep=keep)
->>>>>>> ccafcf2a
+            .drop_duplicates(psms_info["spectrum_columns"], keep=keep)
             .index
         )
 
         self._group_confidence_estimates = {}
+        append_to_group = False
+        group_file = "group_psms.csv"
         for group, group_df in psms.groupby(self.group_column):
             LOGGER.info("Group: %s == %s", self.group_column, group)
             tdc_winners = group_df.index.intersection(idx)
-<<<<<<< HEAD
             group_psms = group_df.loc[tdc_winners, :]
             group_scores = scores.loc[group_psms.index].values + 1
-            psms_info["file"] = "group_psms.csv"
-            group_psms.to_csv(psms_info["file"], sep="\t", index=False)
+            group_psms.to_csv(group_file, sep="\t", index=False)
+            psms_info["file"] = [group_file]
             assign_confidence(
                 psms_info,
-                group_scores * (2 * desc - 1),
-                desc=desc,
+                [group_scores],
+                descs=[desc],
                 eval_fdr=eval_fdr,
                 dest_dir=dest_dir,
-                file_root=file_root,
                 sep=sep,
                 decoys=decoys,
                 proteins=proteins,
                 group_column=group,
                 combine=combine,
-=======
-            group_psms._data = group_df.loc[tdc_winners, :]
-            group_scores = scores.loc[group_psms._data.index].values
-            res = group_psms.assign_confidence(
-                group_scores,
-                desc=desc,
-                eval_fdr=eval_fdr,
->>>>>>> ccafcf2a
-            )
+                prefixes=prefixes,
+                append_to_output_file=append_to_group,
+            )
+            if combine:
+                append_to_group = True
+            os.remove(group_file)
 
     @property
     def group_confidence_estimates(self):
@@ -273,22 +254,11 @@
 
     def __init__(self, psms_info, proteins=None):
         """Initialize a PsmConfidence object."""
-<<<<<<< HEAD
         self._score_column = "score"
         self._target_column = psms_info["target_column"]
         self._protein_column = "proteinIds"
         self._group_column = psms_info["group_column"]
         self._metadata_column = psms_info["metadata_columns"]
-=======
-        self._data = psms.metadata
-        self._score_column = _new_column("score", self._data)
-        self._has_proteins = psms.has_proteins
-        self._rng = psms.rng
-        if psms.has_proteins:
-            self._proteins = psms._proteins
-        else:
-            self._proteins = None
->>>>>>> ccafcf2a
 
         self.scores = None
         self.targets = None
@@ -317,9 +287,7 @@
         """
         return list(self.confidence_estimates.keys())
 
-    def to_txt(
-        self, data_path, columns, level, decoys, file_root, dest_dir, sep
-    ):
+    def to_txt(self, data_path, columns, level, decoys, sep, out_paths):
         """Save confidence estimates to delimited text files.
         Parameters
         ----------
@@ -365,22 +333,6 @@
             self.targets, chunk_size=CONFIDENCE_CHUNK_SIZE
         )
 
-        if file_root is not None:
-            dest_dir = Path(dest_dir, file_root)
-        outfile_t = str(dest_dir) + f"targets.{level}"
-        outfile_d = str(dest_dir) + f"decoys.{level}"
-
-        columns.remove(self._target_column)
-        output_columns = columns + ["q-value", "posterior_error_prob"]
-        if level != "proteins" and self._protein_column is not None:
-            output_columns.remove(self._protein_column)
-            output_columns.append(self._protein_column)
-        with open(outfile_t, "w") as fp:
-            fp.write(f"{sep.join(output_columns)}\n")
-        if decoys:
-            with open(outfile_d, "w") as fp:
-                fp.write(f"{sep.join(output_columns)}\n")
-
         for data_in, score_in, qvals_in, pep_in, target_in in zip(
             reader, self.scores, self.qvals, self.peps, self.targets
         ):
@@ -393,11 +345,11 @@
                     self._protein_column
                 )
             data_in.loc[target_in, :].to_csv(
-                outfile_t, sep=sep, index=False, mode="a", header=None
+                out_paths[0], sep=sep, index=False, mode="a", header=None
             )
             if decoys:
                 data_in.loc[~target_in, :].to_csv(
-                    outfile_d, sep=sep, index=False, mode="a", header=None
+                    out_paths[1], sep=sep, index=False, mode="a", header=None
                 )
         os.remove(data_path)
 
@@ -411,18 +363,8 @@
         psm_columns : str or list of str
             The columns that define a PSM.
         """
-<<<<<<< HEAD
         psm_idx = utils.groupby_max(psms, psm_columns, self._score_column)
         return psms.loc[psm_idx, :]
-=======
-        psm_idx = utils.groupby_max(
-            self._data,
-            psm_columns,
-            self._score_column,
-            self._rng,
-        )
-        self._data = self._data.loc[psm_idx, :]
->>>>>>> ccafcf2a
 
     def plot_qvalues(self, level="psms", threshold=0.1, ax=None, **kwargs):
         """Plot the cumulative number of discoveries over range of q-values.
@@ -501,18 +443,15 @@
     def __init__(
         self,
         psms_info,
-        psms_path,
-        peptides_path,
+        level_paths,
+        levels,
+        out_paths,
         desc=True,
         eval_fdr=0.01,
-        dest_dir=None,
-        file_root=None,
         decoys=None,
         deduplication=True,
         proteins=None,
         sep="\t",
-        group_column=None,
-        combine=False,
     ):
         """Initialize a a LinearPsmConfidence object"""
         super().__init__(psms_info, proteins)
@@ -524,15 +463,12 @@
         self.deduplication = deduplication
 
         self._assign_confidence(
-            psms_path,
-            peptides_path,
+            level_paths=level_paths,
+            levels=levels,
+            out_paths=out_paths,
             desc=desc,
-            dest_dir=dest_dir,
-            file_root=file_root,
             decoys=decoys,
             sep=sep,
-            group_column=group_column,
-            combine=combine,
         )
 
         self.accepted = {}
@@ -566,15 +502,12 @@
 
     def _assign_confidence(
         self,
-        psms_path,
-        peptides_path,
+        level_paths,
+        levels,
+        out_paths,
         desc=True,
         decoys=False,
-        file_root=None,
-        dest_dir=None,
         sep="\t",
-        group_column=None,
-        combine=False,
     ):
         """
         Assign confidence to PSMs and peptides.
@@ -605,51 +538,39 @@
             A factor to by which to group PSMs for grouped confidence
             estimation.
         """
-<<<<<<< HEAD
-        levels = ["PSMs"]
-        level_data_path = [psms_path]
-
-        if self.deduplication:
-            levels.append("peptides")
-            level_data_path.append(peptides_path)
 
         if self._proteins:
-            data = read_file(peptides_path)
+            data = read_file(level_paths[1])
             data = data.apply(pd.to_numeric, errors="ignore")
             convert_targets_column(
                 data=data, target_column=self._target_column
             )
-=======
-        levels = ["PSMs", "peptides"]
-        peptide_idx = utils.groupby_max(
-            self._data,
-            self._peptide_column,
-            self._score_column,
-            self._rng,
-        )
-
-        peptides = self._data.loc[peptide_idx]
-        LOGGER.info("\t- Found %i unique peptides.", len(peptides))
-
-        level_data = [self._data, peptides]
-
-        if self._has_proteins:
->>>>>>> ccafcf2a
             proteins = picked_protein(
                 data,
                 self._target_column,
                 self._peptide_column,
                 self._score_column,
                 self._proteins,
-                self._rng,
+                self.rng,
             )
             proteins_path = "proteins.csv"
             proteins.to_csv(proteins_path, index=False, sep=sep)
             levels += ["proteins"]
-            level_data_path += [proteins_path]
+            level_paths += [proteins_path]
+            out_paths += [
+                os.path.sep.join(
+                    p.split(os.path.sep)[:-1]
+                    + [
+                        ".".join(
+                            p.split(os.path.sep)[-1].split(".")[:-1]
+                            + ["proteins"]
+                        )
+                    ]
+                )
+                for p in out_paths[0]
+            ]
             LOGGER.info("\t- Found %i unique protein groups.", len(proteins))
-
-        for level, data_path in zip(levels, level_data_path):
+        for level, data_path, out_path in zip(levels, level_paths, out_paths):
             data = read_file(data_path)
             data = data.apply(pd.to_numeric, errors="ignore")
             data_columns = list(data.columns)
@@ -694,27 +615,15 @@
                     raise
 
             logging.info(f"Writing {level} results...")
-            if group_column and not combine:
-                file_root = f"{group_column}."
-                self.to_txt(
-                    data_path,
-                    data_columns,
-                    level.lower(),
-                    decoys,
-                    file_root,
-                    dest_dir,
-                    sep,
-                )
-            else:
-                self.to_txt(
-                    data_path,
-                    data_columns,
-                    level.lower(),
-                    decoys,
-                    file_root,
-                    dest_dir,
-                    sep,
-                )
+
+            self.to_txt(
+                data_path,
+                data_columns,
+                level.lower(),
+                decoys,
+                sep,
+                out_path,
+            )
 
     def to_flashlfq(self, out_file="mokapot.flashlfq.txt"):
         """Save confidenct peptides for quantification with FlashLFQ.
@@ -783,8 +692,6 @@
         file_root=None,
         decoys=None,
         sep="\t",
-        group_column=None,
-        combine=False,
     ):
         """Initialize a CrossLinkedConfidence object"""
         super().__init__(psms_info)
@@ -800,8 +707,6 @@
             file_root=file_root,
             decoys=decoys,
             sep=sep,
-            group_column=group_column,
-            combine=combine,
         )
 
     def _assign_confidence(
@@ -813,8 +718,6 @@
         file_root=None,
         dest_dir=None,
         sep="\t",
-        group_column=None,
-        combine=False,
     ):
         """
         Assign confidence to PSMs and peptides.
@@ -845,15 +748,6 @@
             A factor to by which to group PSMs for grouped confidence
             estimation.
         """
-<<<<<<< HEAD
-=======
-        peptide_idx = utils.groupby_max(
-            self._data,
-            self._peptide_columns,
-            self._score_column,
-            self._rng,
-        )
->>>>>>> ccafcf2a
 
         levels = ("csms", "peptide_pairs")
 
@@ -873,31 +767,26 @@
                 self.scores[self.targets == 2], self.scores[~self.targets]
             )
             logging.info(f"Writing {level} results...")
-            if group_column and not combine:
-                file_root = f"{group_column}."
-                self.to_txt(
-                    data_path, level.lower(), decoys, file_root, dest_dir, sep
-                )
-            else:
-                self.to_txt(
-                    data_path, level.lower(), decoys, file_root, dest_dir, sep
-                )
+            self.to_txt(
+                data_path, level.lower(), decoys, file_root, dest_dir, sep
+            )
 
 
 # Functions -------------------------------------------------------------------
 def assign_confidence(
     psms_info,
     scores=None,
-    desc=True,
+    descs=None,
     eval_fdr=0.01,
     dest_dir=None,
-    file_root=None,
     sep="\t",
+    prefixes=None,
     decoys=False,
     deduplication=True,
     proteins=None,
     group_column=None,
     combine=False,
+    append_to_output_file=False,
 ):
     """Assign confidence to PSMs peptides, and optionally, proteins.
 
@@ -909,7 +798,7 @@
         The scores by which to rank the PSMs. The default, :code:`None`,
         uses the feature that accepts the most PSMs at an FDR threshold of
         `eval_fdr`.
-    desc : bool
+    desc : [bool]
         Are higher scores better?
     eval_fdr : float
         The FDR threshold at which to report and evaluate performance. If
@@ -941,103 +830,153 @@
         the confidence estimates for the collection of PSMs.
     """
     if scores is None:
-        feat, _, _, desc = find_best_feature(psms_info, eval_fdr)
-        LOGGER.info("Selected %s as the best feature.", feat)
-        scores = read_file(file_name=psms_info["file"], use_cols=[feat]).values
-
-    if psms_info["group_column"] is None:
-        reader = read_file_in_chunks(
-            file=psms_info["file"],
-            chunk_size=CONFIDENCE_CHUNK_SIZE,
-            use_cols=psms_info["metadata_columns"],
-        )
-        scores_slices = utils.create_chunks(
-            scores, chunk_size=CONFIDENCE_CHUNK_SIZE
-        )
-
-        Parallel(n_jobs=-1, require="sharedmem")(
-            delayed(save_sorted_metadata_chunks)(
-                chunk_metadata,
-                score_chunk,
+        scores = []
+        for file_name in psms_info["file"]:
+            feat, _, _, desc = find_best_feature(
+                file_name, psms_info, eval_fdr
+            )
+            LOGGER.info("Selected %s as the best feature.", feat)
+            scores.append(
+                read_file(file_name=file_name, use_cols=[feat]).values
+            )
+
+    psms_path = "psms.csv"
+    peptides_path = "peptides.csv"
+    levels = ["psms"]
+    level_data_path = [psms_path]
+    if deduplication:
+        levels.append("peptides")
+        level_data_path.append(peptides_path)
+    if proteins:
+        levels.append("proteins")
+
+    metadata_columns = ["PSMId", "Label", "peptide", "proteinIds", "score"]
+    output_columns = [
+        "PSMId",
+        "peptide",
+        "score",
+        "q-value",
+        "posterior_error_prob",
+        "proteinIds",
+    ]
+
+    for file_name, score, desc, prefix in zip(
+        psms_info["file"], scores, descs, prefixes
+    ):
+        if psms_info["group_column"] is None:
+            out_files = []
+            for level in levels:
+                dest_dir_prefix = dest_dir
+                if prefix is not None:
+                    dest_dir_prefix = dest_dir_prefix + f"{prefix}."
+                if group_column is not None and not combine:
+                    dest_dir_prefix = f"{dest_dir_prefix}{group_column}."
+                outfile_t = str(dest_dir_prefix) + f"targets.{level}"
+                outfile_d = str(dest_dir_prefix) + f"decoys.{level}"
+                if not append_to_output_file:
+                    with open(outfile_t, "w") as fp:
+                        fp.write(f"{sep.join(output_columns)}\n")
+                out_files.append([outfile_t])
+                if decoys:
+                    if not append_to_output_file:
+                        with open(outfile_d, "w") as fp:
+                            fp.write(f"{sep.join(output_columns)}\n")
+                    out_files[-1].append(outfile_d)
+            reader = read_file_in_chunks(
+                file=file_name,
+                chunk_size=CONFIDENCE_CHUNK_SIZE,
+                use_cols=psms_info["metadata_columns"],
+            )
+            scores_slices = utils.create_chunks(
+                score, chunk_size=CONFIDENCE_CHUNK_SIZE
+            )
+
+            Parallel(n_jobs=-1, require="sharedmem")(
+                delayed(save_sorted_metadata_chunks)(
+                    chunk_metadata,
+                    score_chunk,
+                    psms_info,
+                    deduplication,
+                    i,
+                    sep,
+                )
+                for chunk_metadata, score_chunk, i in zip(
+                    reader, scores_slices, range(len(scores_slices))
+                )
+            )
+
+            scores_metadata_paths = glob.glob("scores_metadata_*")
+            iterable_sorted = utils.merge_sort(
+                scores_metadata_paths, col_score="score", sep=sep
+            )
+            LOGGER.info("Assigning confidence...")
+            LOGGER.info("Performing target-decoy competition...")
+            LOGGER.info(
+                "Keeping the best match per %s columns...",
+                "+".join(psms_info["spectrum_columns"]),
+            )
+
+            with open(psms_path, "w") as f_psm:
+                f_psm.write(f"{sep.join(metadata_columns)}\n")
+
+            if deduplication:
+                with open(peptides_path, "w") as f_peptide:
+                    f_peptide.write(f"{sep.join(metadata_columns)}\n")
+
+                (
+                    unique_psms,
+                    unique_peptides,
+                ) = utils.get_unique_psms_and_peptides(
+                    iterable=iterable_sorted,
+                    out_psms="psms.csv",
+                    out_peptides="peptides.csv",
+                    sep=sep,
+                )
+                LOGGER.info(
+                    "\t- Found %i PSMs from unique spectra.", unique_psms
+                )
+                LOGGER.info("\t- Found %i unique peptides.", unique_peptides)
+            else:
+                n_psms = 0
+                for row in iterable_sorted:
+                    n_psms += 1
+                    with open(psms_path, "a") as f_psm:
+                        f_psm.write(
+                            sep.join(
+                                [row[0], row[1], row[-3], row[-2], row[-1]]
+                            )
+                        )
+                LOGGER.info("\t- Found %i PSMs.", n_psms)
+
+            [os.remove(sc_path) for sc_path in scores_metadata_paths]
+
+            LinearConfidence(
+                psms_info=psms_info,
+                levels=levels,
+                level_paths=level_data_path,
+                out_paths=out_files,
+                eval_fdr=eval_fdr,
+                desc=desc,
+                sep=sep,
+                decoys=decoys,
+                deduplication=deduplication,
+                proteins=proteins,
+            )
+        else:
+            LOGGER.info("Assigning confidence within groups...")
+            GroupedConfidence(
+                file_name,
                 psms_info,
-                deduplication,
-                i,
-                sep,
-            )
-            for chunk_metadata, score_chunk, i in zip(
-                reader, scores_slices, range(len(scores_slices))
-            )
-        )
-
-        psms_path = "psms.csv"
-        peptides_path = "peptides.csv"
-        scores_metadata_paths = glob.glob("scores_metadata_*")
-        iterable_sorted = utils.merge_sort(
-            scores_metadata_paths, col_score="score", sep=sep
-        )
-        LOGGER.info("Assigning confidence...")
-        LOGGER.info("Performing target-decoy competition...")
-        LOGGER.info(
-            "Keeping the best match per %s columns...",
-            "+".join(psms_info["spectrum_columns"]),
-        )
-        metadata_columns = ["PSMId", "Label", "peptide", "proteinIds", "score"]
-        with open(psms_path, "w") as f_psm:
-            f_psm.write(f"{sep.join(metadata_columns)}\n")
-
-        if deduplication:
-            with open(peptides_path, "w") as f_peptide:
-                f_peptide.write(f"{sep.join(metadata_columns)}\n")
-
-            unique_psms, unique_peptides = utils.get_unique_psms_and_peptides(
-                iterable=iterable_sorted,
-                out_psms="psms.csv",
-                out_peptides="peptides.csv",
+                score,
+                eval_fdr=eval_fdr,
+                desc=desc,
+                dest_dir=dest_dir,
+                prefixes=[prefix],
                 sep=sep,
-            )
-            LOGGER.info("\t- Found %i PSMs from unique spectra.", unique_psms)
-            LOGGER.info("\t- Found %i unique peptides.", unique_peptides)
-        else:
-            n_psms = 0
-            for row in iterable_sorted:
-                n_psms += 1
-                with open(psms_path, "a") as f_psm:
-                    f_psm.write(
-                        sep.join([row[0], row[1], row[-3], row[-2], row[-1]])
-                    )
-            LOGGER.info("\t- Found %i PSMs.", n_psms)
-
-        [os.remove(sc_path) for sc_path in scores_metadata_paths]
-
-        return LinearConfidence(
-            psms_info=psms_info,
-            psms_path=psms_path,
-            peptides_path=peptides_path,
-            eval_fdr=eval_fdr,
-            desc=desc,
-            dest_dir=dest_dir,
-            file_root=file_root,
-            sep=sep,
-            decoys=decoys,
-            deduplication=deduplication,
-            proteins=proteins,
-            group_column=group_column,
-            combine=combine,
-        )
-    else:
-        LOGGER.info("Assigning confidence within groups...")
-        return GroupedConfidence(
-            psms_info,
-            scores,
-            eval_fdr=eval_fdr,
-            desc=desc,
-            dest_dir=dest_dir,
-            file_root=file_root,
-            sep=sep,
-            decoys=decoys,
-            proteins=proteins,
-            combine=combine,
-        )
+                decoys=decoys,
+                proteins=proteins,
+                combine=combine,
+            )
 
 
 def save_sorted_metadata_chunks(
