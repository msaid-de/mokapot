--- conflicted
+++ resolved
@@ -17,11 +17,9 @@
 """
 
 import logging
-<<<<<<< HEAD
 from pathlib import Path
-
-=======
->>>>>>> 8da9f4e2
+from contextlib import contextmanager
+
 import numpy as np
 import pandas as pd
 import matplotlib.pyplot as plt
@@ -863,25 +861,10 @@
         "posterior_error_prob",
     ]
     output_columns_map = {
-<<<<<<< HEAD
         "psms":     out_columns_psms_peps,
-=======
-        "psms": out_columns_psms_peps,
->>>>>>> 8da9f4e2
         "peptides": out_columns_psms_peps,
         "proteins": out_columns_proteins,
     }
-    output_columns_new = [
-        "PSMId",
-        "peptide",
-        "score",
-        "q-value",
-        "posterior_error_prob",
-        "proteinIds",
-        "pcm",
-        "modifiedPeptide",
-        "peptideGroup",
-    ]
 
     for _psms, score, desc, prefix in zip(psms, scores, descs, prefixes):
         metadata_columns = [
@@ -915,117 +898,69 @@
                             fp.write(f"{sep.join(output_columns)}\n")
                     out_files[-1].append(outfile_d)
 
-<<<<<<< HEAD
-            # Read from the input psms (PsmDataset) and write into smaller
-            # sorted files, by
-
-            # a) Create a reader that only reads columns given in
-            #    psms.metadata_columns in chunks of size CONFIDENCE_CHUNK_SIZE
-            reader = read_file_in_chunks(
-                file=_psms.filename,
-                chunk_size=CONFIDENCE_CHUNK_SIZE,
-                use_cols=_psms.metadata_columns,
-            )
-
-            # b) Split the scores in chunks of the same size
-            scores_slices = create_chunks(
-                score, chunk_size=CONFIDENCE_CHUNK_SIZE
-            )
-
-            # c) Write those chunks in parallel, where the columns are given
-            #    by psms.metadata plus the "scores" column
-            #    (NB: after the last change the columns are now indeed in the
-            #     order given by metadata_columns and not by file header order)
-            Parallel(n_jobs=max_workers, require="sharedmem")(
-                delayed(save_sorted_metadata_chunks)(
-                    chunk_metadata,
-                    score_chunk,
-                    _psms,
-                    do_rollup,
-                    i,
-                    sep,
-                    dest_dir,
-                    f"{file_prefix}scores_metadata"
+            with create_sorted_file_iterator(_psms,
+                                             dest_dir, file_prefix,
+                                             do_rollup,
+                                             max_workers, score,
+                                             sep) as iterable_sorted:
+
+                LOGGER.info("Assigning confidence...")
+                LOGGER.info("Performing target-decoy competition...")
+                LOGGER.info(
+                    "Keeping the best match per %s columns...",
+                    "+".join(_psms.spectrum_columns),
                 )
-                for chunk_metadata, score_chunk, i in zip(
-                    reader, scores_slices, range(len(scores_slices))
-                )
-            )
-            reader_columns = _psms.metadata_columns + ["score"]
-
-
-            scores_metadata_paths = list(dest_dir.glob(f"{file_prefix}scores_metadata_*"))
-            iterable_sorted = merge_sort(
-                scores_metadata_paths, col_score="score", sep=sep
-            )
-=======
-            # Write out the file
-            iterable_sorted = create_sorted_file_iterator(_psms,
-                                                          dest_dir_prefix,
-                                                          do_rollup,
-                                                          max_workers, score,
-                                                          sep)
-
->>>>>>> 8da9f4e2
-            LOGGER.info("Assigning confidence...")
-            LOGGER.info("Performing target-decoy competition...")
-            LOGGER.info(
-                "Keeping the best match per %s columns...",
-                "+".join(_psms.spectrum_columns),
-            )
-
-            with open(level_data_path[0], "w") as f_psm:
-                f_psm.write(f"{sep.join(metadata_columns)}\n")
-
-            input_columns = [
-                _psms.specId_column,
-                _psms.target_column,
-                _psms.spectrum_columns[0], # scannr todo: (this is ugly)
-                _psms.spectrum_columns[1], # expmass todo: (this also, needs to change)
-                _psms.peptide_column,
-                _psms.protein_column,
-                "score",
-            ]
-            input_colidx = map_columns_to_indices(input_columns, reader_columns)
-
-            if do_rollup:
-                with open(level_data_path[1], "w") as f_peptide:
-                    f_peptide.write(f"{sep.join(metadata_columns)}\n")
-
-                (
-                    unique_psms,
-                    unique_peptides,
-                ) = get_unique_psms_and_peptides(
-                    iterable=iterable_sorted,
-                    input_colidx=input_colidx,
-                    out_psms=level_data_path[0],
-                    out_peptides=level_data_path[1],
-                    sep=sep,
-                )
-                LOGGER.info(
-                    "\t- Found %i PSMs from unique spectra.", unique_psms
-                )
-                LOGGER.info("\t- Found %i unique peptides.", unique_peptides)
-            else:
-                (specid_idx, label_idx, scannr_idx, expmass_idx, peptide_idx,
-                 proteins_idx, score_idx) = tuple(input_colidx)
-                output_colidx = [specid_idx, label_idx, peptide_idx,
-                                 proteins_idx, score_idx]
-
-                n_psms = 0
-                for row in iterable_sorted:
-                    n_psms += 1
-                    row = np.array(row)
-                    with open(level_data_path[0], "a") as f_psm:
-                        f_psm.write(sep.join(row[output_colidx]))
-                LOGGER.info("\t- Found %i PSMs.", n_psms)
-
-<<<<<<< HEAD
-            # xno-commit
-            # [os.remove(sc_path) for sc_path in scores_metadata_paths]
-=======
-            # [os.remove(sc_path) for sc_path in scores_metadata_paths] # no-commit
->>>>>>> 8da9f4e2
+
+                # The columns we get from the sorted file iterator
+                iterator_columns = _psms.metadata_columns + ["score"]
+
+                # Define the columns that we need and determine their indices
+                input_columns = [
+                    _psms.specId_column,
+                    _psms.target_column,
+                    _psms.spectrum_columns[0], # scannr todo: (this is ugly)
+                    _psms.spectrum_columns[1], # expmass todo: (this also, needs to change)
+                    _psms.peptide_column,
+                    _psms.protein_column,
+                    "score",
+                ]
+                input_colidx = map_columns_to_indices(input_columns, iterator_columns)
+
+                with open(level_data_path[0], "w") as f_psm:
+                    f_psm.write(f"{sep.join(metadata_columns)}\n")
+
+                if do_rollup:
+                    with open(level_data_path[1], "w") as f_peptide:
+                        f_peptide.write(f"{sep.join(metadata_columns)}\n")
+
+                    (
+                        unique_psms,
+                        unique_peptides,
+                    ) = get_unique_psms_and_peptides(
+                        iterable=iterable_sorted,
+                        input_colidx=input_colidx,
+                        out_psms=level_data_path[0],
+                        out_peptides=level_data_path[1],
+                        sep=sep,
+                    )
+                    LOGGER.info(
+                        "\t- Found %i PSMs from unique spectra.", unique_psms
+                    )
+                    LOGGER.info("\t- Found %i unique peptides.", unique_peptides)
+                else:
+                    (specid_idx, label_idx, scannr_idx, expmass_idx, peptide_idx,
+                     proteins_idx, score_idx) = tuple(input_colidx)
+                    output_colidx = [specid_idx, label_idx, peptide_idx,
+                                     proteins_idx, score_idx]
+
+                    n_psms = 0
+                    for row in iterable_sorted:
+                        n_psms += 1
+                        row = np.array(row)
+                        with open(level_data_path[0], "a") as f_psm:
+                            f_psm.write(sep.join(row[output_colidx]))
+                    LOGGER.info("\t- Found %i PSMs.", n_psms)
+
 
             LinearConfidence(
                 psms=_psms,
@@ -1064,19 +999,30 @@
             )
 
 
-<<<<<<< HEAD
+@contextmanager
 @typechecked
-=======
-def create_sorted_file_iterator(_psms, dest_dir_prefix, do_rollup, max_workers,
-                                score, sep):
+def create_sorted_file_iterator(_psms, dest_dir: Path, file_prefix: str, do_rollup: bool, max_workers: int,
+                                score: np.ndarray[float], sep: str):
+    # Read from the input psms (PsmDataset) and write into smaller
+    # sorted files, by
+
+    # a) Create a reader that only reads columns given in
+    #    psms.metadata_columns in chunks of size CONFIDENCE_CHUNK_SIZE
     reader = read_file_in_chunks(
         file=_psms.filename,
         chunk_size=CONFIDENCE_CHUNK_SIZE,
         use_cols=_psms.metadata_columns,
     )
+
+    # b) Split the scores in chunks of the same size
     scores_slices = create_chunks(
         score, chunk_size=CONFIDENCE_CHUNK_SIZE
     )
+
+    # c) Write those chunks in parallel, where the columns are given
+    #    by psms.metadata plus the "scores" column
+    #    (NB: after the last change the columns are now indeed in the
+    #     order given by metadata_columns and not by file header order)
     Parallel(n_jobs=max_workers, require="sharedmem")(
         delayed(save_sorted_metadata_chunks)(
             chunk_metadata,
@@ -1085,22 +1031,29 @@
             do_rollup,
             i,
             sep,
-            dest_dir_prefix,
+            dest_dir,
+            f"{file_prefix}scores_metadata"
         )
         for chunk_metadata, score_chunk, i in zip(
             reader, scores_slices, range(len(scores_slices))
         )
     )
-    scores_metadata_paths = glob.glob(
-        f"{dest_dir_prefix}scores_metadata_*"
-    )
-    iterable_sorted = merge_sort(
+
+    scores_metadata_paths = list(
+        dest_dir.glob(f"{file_prefix}scores_metadata_*"))
+    sorted_file_iterator = merge_sort(
         scores_metadata_paths, col_score="score", sep=sep
     )
-    return iterable_sorted
-
-
->>>>>>> 8da9f4e2
+
+    # Return the sorted iterator and clean up afterwards, regardless of whether
+    # an exception was thrown in the `with` block
+    try:
+        yield sorted_file_iterator
+    finally:
+        for sc_path in scores_metadata_paths:
+            sc_path.unlink()
+
+
 def save_sorted_metadata_chunks(
     chunk_metadata : pd.DataFrame, score_chunk, psms, do_rollup, i, sep, dest_dir : Path, file_prefix : str
 ):
