--- conflicted
+++ resolved
@@ -17,10 +17,6 @@
 """
 import os
 import glob
-<<<<<<< HEAD
-from pathlib import Path
-=======
->>>>>>> bf0c2cee
 
 import logging
 import pandas as pd
@@ -348,12 +344,10 @@
         Parameters
         ----------
         psms : Dataframe
-<<<<<<< HEAD
-            Dataframe of percolator with metadata columns [SpecId, Label, ScanNr, ExpMass, Peptide, score, Proteins].
-=======
+
             Dataframe of percolator with metadata columns
             [SpecId, Label, ScanNr, ExpMass, Peptide, score, Proteins].
->>>>>>> bf0c2cee
+
         psm_columns : str or list of str
             The columns that define a PSM.
         """
