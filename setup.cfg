[metadata]
name = mokapot
author = William E. Fondrie
author_email = fondriew@gmail.com
description = Fast and flexible semi-supervised learning for peptide detection
long_description = file: README.md
long_description_content_type = text/markdown
url = https://github.com/wfondrie/mokapot
project_urls =
    Documentation = https://mokapot.readthedocs.io
    Bug Tracker = https://github.com/wfondrie/mokapot/issues
    Discussion Board = https://github.com/wfondrie/mokapot/discussions
license = Apache 2.0
classifiers =
    Programming Language :: Python :: 3
    License :: OSI Approved :: Apache Software License
    Operating System :: OS Independent
    Topic :: Scientific/Engineering :: Bio-Informatics

[options]
packages = find:
python_requires = >=3.6
install_requires =
    numpy>=1.18.1
    pandas>=1.0.3
    scikit-learn>=0.22.1
    numba>=0.48.0
    matplotlib>=3.1.3
    lxml>=4.6.2
    triqler>=0.6.2
<<<<<<< HEAD
=======
    joblib>=1.1.0
>>>>>>> 8ef79afb

[options.extras_require]
docs =
    numpydoc>=1.0.0
    sphinx-argparse>=0.2.5
    sphinx-rtd-theme>=0.5.0
    nbsphinx>=0.7.1
    ipykernel>=5.3.0
    recommonmark>=0.5.0
dev =
    pre-commit>=2.7.1
    black>=19.10b0

[options.entry_points]
console_scripts =
    mokapot = mokapot.mokapot:main<|MERGE_RESOLUTION|>--- conflicted
+++ resolved
@@ -28,10 +28,7 @@
     matplotlib>=3.1.3
     lxml>=4.6.2
     triqler>=0.6.2
-<<<<<<< HEAD
-=======
     joblib>=1.1.0
->>>>>>> 8ef79afb
 
 [options.extras_require]
 docs =
