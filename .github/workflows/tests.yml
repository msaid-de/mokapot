--- conflicted
+++ resolved
@@ -18,19 +18,11 @@
         experimental: [false,]
 
     steps:
-<<<<<<< HEAD
-    - uses: actions/checkout@v2
-    - name: Set up Python
-      uses: actions/setup-python@v2
-      with:
-        python-version: "3.x"
-=======
     - uses: actions/checkout@v3
     - name: Set up Python
       uses: actions/setup-python@v4
       with:
         python-version: ${{ matrix.python-version }}
->>>>>>> ccafcf2a
 
     - name: Install dependencies
       run: |
